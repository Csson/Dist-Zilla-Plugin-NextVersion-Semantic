--- conflicted
+++ resolved
@@ -1,21 +1,11 @@
 Revision history for Dist-Zilla-Plugin-NextVersion-Semantic
 
-0.1.3 2013-07-18
- [BUG FIXES]
-<<<<<<< HEAD
-
- [DOCUMENTATION]
-
+0.2.0 2014-08-31
  [ENHANCEMENTS]
  - Version format is now configurable.
 
- [NEW FEATURES]
-=======
- - remove use of smartmatches to silence 5.18's warnings
->>>>>>> 76f81792
-
  [STATISTICS]
- - code churn: 4 files changed, 95 insertions(+), 86 deletions(-)
+ - code churn: 1 file changed, 7 insertions(+), 3 deletions(-)
 
 0.1.3 2013-07-18
  [BUG FIXES]
@@ -33,15 +23,9 @@
 
 0.1.1 2013-05-01
  [BUGS FIXES]
-<<<<<<< HEAD
  - Forgot BeforeRelease role (oops). (RT#84744, patch by Alex Peters)
- - Clean up error messages and improve docs for PreviousVersionProvider.  (GH#1, patch by Alex Peters)
-=======
- - Forgot BeforeRelease role (oops). [RT#84744, patch by Alex Peters]
- - Clean up error messages and improve docs for PreviousVersionProvider.
-
- [GH#1, patch by Alex Peters]
->>>>>>> 76f81792
+ - Clean up error messages and improve docs for PreviousVersionProvider. 
+   (GH#1, patch by Alex Peters)
 
  [STATISTICS]
  - code churn: 6 files changed, 36 insertions(+), 12 deletions(-)
