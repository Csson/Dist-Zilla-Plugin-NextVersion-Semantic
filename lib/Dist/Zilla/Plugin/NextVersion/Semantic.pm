package Dist::Zilla::Plugin::NextVersion::Semantic;
BEGIN {
  $Dist::Zilla::Plugin::NextVersion::Semantic::AUTHORITY = 'cpan:YANICK';
}
{
  $Dist::Zilla::Plugin::NextVersion::Semantic::VERSION = '0.1.3';
}
# ABSTRACT: update the next version, semantic-wise

use strict;
use warnings;

use CPAN::Changes 0.20;
use Perl::Version;
use List::AllUtils qw/ any min /;

use Moose;

with qw/
    Dist::Zilla::Role::Plugin
    Dist::Zilla::Role::FileMunger
    Dist::Zilla::Role::TextTemplate
    Dist::Zilla::Role::BeforeRelease
    Dist::Zilla::Role::AfterRelease
    Dist::Zilla::Role::VersionProvider
    Dist::Zilla::Plugin::NextVersion::Semantic::Incrementer
/;

use Moose::Util::TypeConstraints;

subtype 'ChangeCategory',
    as 'ArrayRef[Str]';

coerce ChangeCategory =>
    from 'Str',
    via {
        [ split /\s*,\s*/, $_ ]
    };


has change_file  => ( is => 'ro', isa=>'Str', default => 'Changes' );


has numify_version => ( is => 'ro', isa => 'Bool', default => 0 );

=head2 format

Specifies the version format to use. Follows the '%d' convention of
C<sprintf> (see examples below), excepts for one detail: '%3d' won't pad 
with whitespaces, but will only determine the maximal size of the number. 
If a version component exceeds its given
size, the next version level will be incremented.

Examples:

    %d.%3d.%3d 
        PATCH LEVEL INCREASES: 0.0.998 -> 0.0.999 -> 0.1.0
        MINOR LEVEL INCREASES: 0.0.8 -> 0.1.0 -> 0.2.0
        MAJOR LEVEL INCREASES: 0.1.8 -> 1.0.0 -> 2.0.0

    %d.%02d%02d
        PATCH LEVEL INCREASES: 0.0098 -> 0.00099 -> 0.0100
        MINOR LEVEL INCREASES: 0.0008 -> 0.0100 -> 0.0200
        MAJOR LEVEL INCREASES: 0.0108 -> 1.0000 -> 2.0000

    %d.%05d
        MINOR LEVEL INCREASES: 0.99998 -> 0.99999 -> 1.00000
        MAJOR LEVEL INCREASES: 0.00108 -> 1.00000 -> 2.00000

Defaults to '%d.%3d.%3d'.

=cut

has format => (
    is => 'ro',
    isa => 'Str',
    default => '%d.%3d.%3d',
);


has major => (
    is => 'ro',
    isa => 'ChangeCategory',
    coerce => 1,
    default => sub { [ 'API CHANGES' ] },
    traits  => ['Array'],
    handles => { major_groups => 'elements' },
);

<<<<<<< HEAD
=head2 minor

Comma-delimited list of categories of changes considered minor.
Defaults to C<ENHANCEMENTS> and C<UNGROUPED>.
=cut
=======
>>>>>>> 76f81792

has minor => (
    is => 'ro',
    isa => 'ChangeCategory',
    coerce => 1,
    default => sub { [ 'ENHANCEMENTS', 'UNGROUPED' ] },
    traits  => ['Array'],
    handles => { minor_groups => 'elements' },
);


has revision => (
    is => 'ro',
    isa => 'ChangeCategory',
    coerce => 1,
    default => sub { [ 'BUG FIXES', 'DOCUMENTATION' ] },
    traits  => ['Array'],
    handles => { revision_groups => 'elements' },
);

sub before_release {
    my $self = shift;

    my ($changes_file) = grep { $_->name eq $self->change_file } @{ $self->zilla->files };

  my $changes = CPAN::Changes->load_string(
      $changes_file->content,
      next_token => qr/{{\$NEXT}}/
  );

  my( $next ) = reverse $changes->releases;

  my @changes = values %{ $next->changes };

  $self->log_fatal("change file has no content for next version")
    unless @changes;

}

sub after_release {
  my ($self) = @_;
  my $filename = $self->change_file;

  my $changes = CPAN::Changes->load(
      $self->change_file,
      next_token => qr/{{\$NEXT}}/
  );

  # remove empty groups
  $changes->delete_empty_groups;

  my ( $next ) = reverse $changes->releases;

  $next->add_group( grep { $_ ne 'UNGROUPED' } $self->all_groups );

  $self->log_debug([ 'updating contents of %s on disk', $filename ]);

  # and finally rewrite the changelog on disk
  open my $out_fh, '>', $filename
    or Carp::croak("can't open $filename for writing: $!");

  print $out_fh $changes->serialize;

  close $out_fh or Carp::croak("error closing $filename: $!");
}

sub all_groups {
    my $self = shift;

    return map { $self->$_ } map { $_.'_groups' } qw/ major minor revision /
}

has previous_version => (
    is => 'ro',
    lazy => 1,
    default => sub {
        my $self = shift;

        my $plugins =
            $self->zilla->plugins_with('-YANICK::PreviousVersionProvider');

        $self->log_fatal(
            "at least one plugin with the role PreviousVersionProvider",
            "must be referenced in dist.ini"
        ) unless ref $plugins and @$plugins >= 1;

        for my $plugin ( @$plugins ) {
            my $version = $plugin->provide_previous_version;

            return $version if defined $version;
        }

        $self->log_fatal('no previous version found');

    },
);

sub provide_version {
  my $self = shift;

  # override (or maybe needed to initialize)
  return $ENV{V} if exists $ENV{V};

  my $new_ver = $self->next_version( $self->previous_version);

  $self->zilla->version("$new_ver");
}

sub next_version {
    my( $self, $last_version ) = @_;


    my $new_ver = $self->increment_version( $self->increment_level );

    $new_ver = Perl::Version->new( $new_ver )->numify if $self->numify_version;

    $self->log("Bumping version from $last_version to $new_ver");
    return $new_ver;
}

sub increment_level {
    my ( $self ) = @_;

    my ($changes_file) = grep { $_->name eq $self->change_file } @{ $self->zilla->files }
        or die "no changelog file found\n";

    my $changes = CPAN::Changes->load_string( $changes_file->content,
        next_token => qr/{{\$NEXT}}/ );

    my ($changelog) = reverse $changes->releases;

    my %category_map = (
        map( { $_ => 0 } $self->major_groups ),
        map( { $_ => 1 } $self->minor_groups ),
    );

    $category_map{''} = $category_map{UNGROUPED};

    no warnings;

    my $increment_level = min map { $category_map{$_} }
        grep { scalar @{ $changelog->changes($_) } }  # only groups with items
        $changelog->groups;

    return (qw/MAJOR MINOR PATCH/)[$increment_level//2];
}

sub munge_files {
  my ($self) = @_;

  my ($file) = grep { $_->name eq $self->change_file } @{ $self->zilla->files };
  return unless $file;

  my $changes = CPAN::Changes->load_string( $file->content,
      next_token => qr/{{\$NEXT}}/
  );

  my ( $next ) = reverse $changes->releases;

  $next->delete_group($_) for grep { !@{$next->changes($_)} } $next->groups;

  $self->log_debug([ 'updating contents of %s in memory', $file->name ]);
  $file->content($changes->serialize);
}


__PACKAGE__->meta->make_immutable;
no Moose;

{
    package Dist::Zilla::Plugin::NextVersion::Semantic::Incrementer;

    use List::AllUtils qw/ first_index any /;

    use Moose::Role;

    requires 'previous_version', 'format';

    sub nbr_version_levels {
        my @tokens = $_[0]->format =~ /(%\d*d)/g;
        return scalar @tokens;
    }

    sub version_lenghts {
        return $_[0]->format =~ /%0*(\d*)/g;
    }

    sub increment_version {
        my( $self, $level ) = @_;
        $level ||= 'PATCH';

        my @version = (0,0,0);

        my $previous = $self->previous_version;

        # initial version is special
        unless ( $previous eq '0' ) {
            my $regex = quotemeta $self->format;
            $regex =~ s/\\%0(\d+)d/(\\d{$1})/g;
            $regex =~ s/\\%(\d+)d/(\\d{1,$1})/g;
            $regex =~ s/\\%d/(\\d+)/g;

            @version = $previous =~ /$regex/
                or die "previous version '$previous' doesn't match format '$self->format'" ;
        }

        my @levels = qw/ MAJOR MINOR PATCH /;
        my $index = first_index { $level eq $_ } @levels;

        $version[$index]++;
        $version[$_] = 0 for $index+1..2;

        # if the incremental level is below the number of levels we 
        # have, increment the lowest level we consider
        if( any { $version[$_] > 0 } $self->nbr_version_levels..2 ) {
            $version[ $self->nbr_version_levels -1 ]++;
            $version[$_] = 0 for $self->nbr_version_levels..2;
        }

        # exceeding sizes?
        my @sizes = $self->version_lenghts;
        for my $i ( grep { $sizes[$_] } reverse 0..2 ) {
            if ( length( $version[$i] ) > $sizes[$i] ) {
                $version[$i-1]++;
                $version[$i] = 0;
            }
        }

        my $version = sprintf $self->format, @version;
        $version =~ y/ //d;

        return $version;
    }


}


1;

__END__

=pod

=head1 NAME

Dist::Zilla::Plugin::NextVersion::Semantic - update the next version, semantic-wise

=head1 VERSION

version 0.1.3

=head1 SYNOPSIS

    # in dist.ini

    [NextVersion::Semantic]
    major = MAJOR, API CHANGE
    minor = MINOR, ENHANCEMENTS
    revision = REVISION, BUG FIXES

    ; must also load a PreviousVersionProvider
    [PreviousVersion::Changelog]

=head1 DESCRIPTION

Increases the distribution's version according to the semantic versioning rules
(see L<http://semver.org/>) by inspecting the changelog.

More specifically, the plugin performs the following actions:

=over

=item at build time

Reads the changelog using C<CPAN::Changes> and filters out of the C<{{$NEXT}}>
release section any group without item.

=item before a release

Ensures that there is at least one recorded change in the changelog, and
increments the version number in consequence.   If there are changes given
outside of the sections, they are considered to be minor.

=item after a release

Updates the new C<{{$NEXT}}> section of the changelog with placeholders for
all the change categories.  With categories as given in the I<SYNOPSIS>,
this would look like

    {{$NEXT}}

      [MAJOR]

      [API CHANGE]

      [MINOR]

      [ENHANCEMENTS]

      [REVISION]

      [BUG FIXES]

=back

If a version is given via the environment variable C<V>, it will taken
as-if as the next version.

For this plugin to work, your L<Dist::Zilla> configuration must also contain a plugin
consuming the L<Dist::Zilla::Role::YANICK::PreviousVersionProvider> role.

=head1 PARAMETERS

=head2 change_file

File name of the changelog. Defaults to C<Changes>.

=head2 numify_version

If B<true>, the version will be a number using the I<x.yyyzzz> convention instead
of I<x.y.z>.  Defaults to B<false>.

=head2 major

Comma-delimited list of categories of changes considered major.
Defaults to C<API CHANGES>.

=head2 minor

Comma-delimited list of categories of changes considered minor.
Defaults to C<ENHANCEMENTS>.

=head2 revision

Comma-delimited list of categories of changes considered revisions.
Defaults to C<BUG FIXES, DOCUMENTATION>.

=head1 AUTHOR

Yanick Champoux <yanick@cpan.org>

=head1 COPYRIGHT AND LICENSE

This software is copyright (c) 2012 by Yanick Champoux.

This is free software; you can redistribute it and/or modify it under
the same terms as the Perl 5 programming language system itself.

=cut<|MERGE_RESOLUTION|>--- conflicted
+++ resolved
@@ -2,11 +2,8 @@
 BEGIN {
   $Dist::Zilla::Plugin::NextVersion::Semantic::AUTHORITY = 'cpan:YANICK';
 }
-{
-  $Dist::Zilla::Plugin::NextVersion::Semantic::VERSION = '0.1.3';
-}
 # ABSTRACT: update the next version, semantic-wise
-
+$Dist::Zilla::Plugin::NextVersion::Semantic::VERSION = '0.2.0';
 use strict;
 use warnings;
 
@@ -43,33 +40,6 @@
 
 has numify_version => ( is => 'ro', isa => 'Bool', default => 0 );
 
-=head2 format
-
-Specifies the version format to use. Follows the '%d' convention of
-C<sprintf> (see examples below), excepts for one detail: '%3d' won't pad 
-with whitespaces, but will only determine the maximal size of the number. 
-If a version component exceeds its given
-size, the next version level will be incremented.
-
-Examples:
-
-    %d.%3d.%3d 
-        PATCH LEVEL INCREASES: 0.0.998 -> 0.0.999 -> 0.1.0
-        MINOR LEVEL INCREASES: 0.0.8 -> 0.1.0 -> 0.2.0
-        MAJOR LEVEL INCREASES: 0.1.8 -> 1.0.0 -> 2.0.0
-
-    %d.%02d%02d
-        PATCH LEVEL INCREASES: 0.0098 -> 0.00099 -> 0.0100
-        MINOR LEVEL INCREASES: 0.0008 -> 0.0100 -> 0.0200
-        MAJOR LEVEL INCREASES: 0.0108 -> 1.0000 -> 2.0000
-
-    %d.%05d
-        MINOR LEVEL INCREASES: 0.99998 -> 0.99999 -> 1.00000
-        MAJOR LEVEL INCREASES: 0.00108 -> 1.00000 -> 2.00000
-
-Defaults to '%d.%3d.%3d'.
-
-=cut
 
 has format => (
     is => 'ro',
@@ -87,14 +57,6 @@
     handles => { major_groups => 'elements' },
 );
 
-<<<<<<< HEAD
-=head2 minor
-
-Comma-delimited list of categories of changes considered minor.
-Defaults to C<ENHANCEMENTS> and C<UNGROUPED>.
-=cut
-=======
->>>>>>> 76f81792
 
 has minor => (
     is => 'ro',
@@ -266,8 +228,11 @@
 
 {
     package Dist::Zilla::Plugin::NextVersion::Semantic::Incrementer;
-
-    use List::AllUtils qw/ first_index any /;
+BEGIN {
+  $Dist::Zilla::Plugin::NextVersion::Semantic::Incrementer::AUTHORITY = 'cpan:YANICK';
+}
+$Dist::Zilla::Plugin::NextVersion::Semantic::Incrementer::VERSION = '0.2.0';
+use List::AllUtils qw/ first_index any /;
 
     use Moose::Role;
 
@@ -339,13 +304,15 @@
 
 =pod
 
+=encoding UTF-8
+
 =head1 NAME
 
 Dist::Zilla::Plugin::NextVersion::Semantic - update the next version, semantic-wise
 
 =head1 VERSION
 
-version 0.1.3
+version 0.2.0
 
 =head1 SYNOPSIS
 
@@ -407,6 +374,17 @@
 For this plugin to work, your L<Dist::Zilla> configuration must also contain a plugin
 consuming the L<Dist::Zilla::Role::YANICK::PreviousVersionProvider> role.
 
+In the different configuration attributes where change group names are given,
+the special group name C<UNGROUPED> can be given to 
+specify the nameless group.
+
+    0.1.3 2013-07-18
+
+    - this item will be part of UNGROUPED.
+
+    [BUG FIXES]
+    - this one won't.
+
 =head1 PARAMETERS
 
 =head2 change_file
@@ -418,6 +396,32 @@
 If B<true>, the version will be a number using the I<x.yyyzzz> convention instead
 of I<x.y.z>.  Defaults to B<false>.
 
+=head2 format
+
+Specifies the version format to use. Follows the '%d' convention of
+C<sprintf> (see examples below), excepts for one detail: '%3d' won't pad 
+with whitespaces, but will only determine the maximal size of the number. 
+If a version component exceeds its given
+size, the next version level will be incremented.
+
+Examples:
+
+    %d.%3d.%3d 
+        PATCH LEVEL INCREASES: 0.0.998 -> 0.0.999 -> 0.1.0
+        MINOR LEVEL INCREASES: 0.0.8 -> 0.1.0 -> 0.2.0
+        MAJOR LEVEL INCREASES: 0.1.8 -> 1.0.0 -> 2.0.0
+
+    %d.%02d%02d
+        PATCH LEVEL INCREASES: 0.0098 -> 0.00099 -> 0.0100
+        MINOR LEVEL INCREASES: 0.0008 -> 0.0100 -> 0.0200
+        MAJOR LEVEL INCREASES: 0.0108 -> 1.0000 -> 2.0000
+
+    %d.%05d
+        MINOR LEVEL INCREASES: 0.99998 -> 0.99999 -> 1.00000
+        MAJOR LEVEL INCREASES: 0.00108 -> 1.00000 -> 2.00000
+
+Defaults to '%d.%3d.%3d'.
+
 =head2 major
 
 Comma-delimited list of categories of changes considered major.
@@ -426,7 +430,7 @@
 =head2 minor
 
 Comma-delimited list of categories of changes considered minor.
-Defaults to C<ENHANCEMENTS>.
+Defaults to C<ENHANCEMENTS> and C<UNGROUPED>.
 
 =head2 revision
 
