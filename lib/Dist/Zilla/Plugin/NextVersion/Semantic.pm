--- conflicted
+++ resolved
@@ -3,74 +3,10 @@
   $Dist::Zilla::Plugin::NextVersion::Semantic::AUTHORITY = 'cpan:YANICK';
 }
 {
-  $Dist::Zilla::Plugin::NextVersion::Semantic::VERSION = '0.1.0';
+  $Dist::Zilla::Plugin::NextVersion::Semantic::VERSION = '0.1.1';
 }
 # ABSTRACT: update the next version, semantic-wise
 
-<<<<<<< HEAD
-=head1 SYNOPSIS
-
-    # in dist.ini
-
-    [NextVersion::Semantic]
-    major = MAJOR, API CHANGE
-    minor = MINOR, ENHANCEMENTS
-    revision = REVISION, BUG FIXES
-
-    ; must also load a PreviousVersionProvider
-    [PreviousVersion::Changelog]
-
-=head1 DESCRIPTION
-
-Increases the distribution's version according to the semantic versioning rules
-(see L<http://semver.org/>) by inspecting the changelog. 
-
-More specifically, the plugin performs the following actions:
-
-=over
-
-=item at build time
-
-Reads the changelog using C<CPAN::Changes> and filters out of the C<{{$NEXT}}>
-release section any group without item.
-
-=item before a release
-
-Ensures that there is at least one recorded change in the changelog, and
-increments the version number in consequence.   If there are changes given
-outside of the sections, they are considered to be minor.
-
-=item after a release
-
-Updates the new C<{{$NEXT}}> section of the changelog with placeholders for
-all the change categories.  With categories as given in the I<SYNOPSIS>,
-this would look like
-
-    {{$NEXT}}
-
-      [MAJOR]
-
-      [API CHANGE]
-
-      [MINOR]
-
-      [ENHANCEMENTS]
-
-      [REVISION]
-
-      [BUG FIXES]
-
-=back
-
-If a version is given via the environment variable C<V>, it will taken
-as-if as the next version.
-
-For this plugin to work, your L<Dist::Zilla> configuration must also contain a plugin 
-consuming the L<Dist::Zilla::Role::YANICK::PreviousVersionProvider> role.
-
-=cut
-=======
->>>>>>> 3f349592
 
 use strict;
 use warnings;
@@ -299,8 +235,8 @@
 no Moose;
 1;
 
-
 __END__
+
 =pod
 
 =head1 NAME
@@ -309,16 +245,20 @@
 
 =head1 VERSION
 
-version 0.1.0
+version 0.1.1
 
 =head1 SYNOPSIS
 
     # in dist.ini
+
     [NextVersion::Semantic]
     major = MAJOR, API CHANGE
     minor = MINOR, ENHANCEMENTS
     revision = REVISION, BUG FIXES
 
+    ; must also load a PreviousVersionProvider
+    [PreviousVersion::Changelog]
+
 =head1 DESCRIPTION
 
 Increases the distribution's version according to the semantic versioning rules
@@ -404,4 +344,4 @@
 This is free software; you can redistribute it and/or modify it under
 the same terms as the Perl 5 programming language system itself.
 
-=cut
+=cut